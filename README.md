--- conflicted
+++ resolved
@@ -38,11 +38,7 @@
 ```bash
 mkdir output error
 
-<<<<<<< HEAD
-npx google-photos-migrate@latest fullMigrate '/path/to/takeout/'
-=======
 npx google-photos-migrate@latest fullMigrate '/path/to/takeout/' --timeout 60000
->>>>>>> 68fc412f
 ```
 
 Optional flags for full takeout (see `--help` for all details):
