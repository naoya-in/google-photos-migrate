--- conflicted
+++ resolved
@@ -24,13 +24,9 @@
   "dependencies": {
     "cmd-ts": "^0.12.1",
     "exiftool-vendored": "^22.0.0",
-<<<<<<< HEAD
     "glob": "^10.3.3",
     "sanitize-filename": "^1.6.3",
     "ts-node": "^10.9.1"
-  }
-=======
-    "sanitize-filename": "^1.6.3"
   },
   "keywords": [
     "google",
@@ -51,5 +47,4 @@
     "url": "https://github.com/garzj/google-photos-migrate/issues"
   },
   "homepage": "https://github.com/garzj/google-photos-migrate#readme"
->>>>>>> b55dcc58
 }